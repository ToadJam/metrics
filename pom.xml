--- conflicted
+++ resolved
@@ -7,11 +7,7 @@
 
     <groupId>com.yammer.metrics</groupId>
     <artifactId>metrics-parent</artifactId>
-<<<<<<< HEAD
     <version>3.0.0-SNAPSHOT</version>
-=======
-    <version>2.1.4-SNAPSHOT</version>
->>>>>>> b18eb9b6
     <packaging>pom</packaging>
     <name>Metrics Parent</name>
     <description>
