package com.codahale.metrics;

import java.util.ArrayList;
import java.util.concurrent.ConcurrentSkipListMap;
import java.util.concurrent.TimeUnit;
import java.util.concurrent.atomic.AtomicLong;
import java.util.concurrent.locks.ReentrantReadWriteLock;

import static java.lang.Math.exp;
import static java.lang.Math.min;

import com.codahale.metrics.WeightedSnapshot.WeightedSample;

/**
 * An exponentially-decaying random reservoir of {@code long}s. Uses Cormode et al's
 * forward-decaying priority reservoir sampling method to produce a statistically representative
 * sampling reservoir, exponentially biased towards newer entries.
 *
 * @see <a href="http://dimacs.rutgers.edu/~graham/pubs/papers/fwddecay.pdf">
 * Cormode et al. Forward Decay: A Practical Time Decay Model for Streaming Systems. ICDE '09:
 *      Proceedings of the 2009 IEEE International Conference on Data Engineering (2009)</a>
 */
public class ExponentiallyDecayingReservoir implements Reservoir {
    private static final int DEFAULT_SIZE = 1028;
    private static final double DEFAULT_ALPHA = 0.015;
    private static final long RESCALE_THRESHOLD = TimeUnit.HOURS.toNanos(1);

    private final ConcurrentSkipListMap<Double, WeightedSample> values;
    private final ReentrantReadWriteLock lock;
    private final double alpha;
    private final int size;
    private final AtomicLong count;
    private volatile long startTime;
    private final AtomicLong nextScaleTime;
    private final Clock clock;

    /**
     * Creates a new {@link ExponentiallyDecayingReservoir} of 1028 elements, which offers a 99.9%
     * confidence level with a 5% margin of error assuming a normal distribution, and an alpha
     * factor of 0.015, which heavily biases the reservoir to the past 5 minutes of measurements.
     */
    public ExponentiallyDecayingReservoir() {
        this(DEFAULT_SIZE, DEFAULT_ALPHA);
    }

    /**
     * Creates a new {@link ExponentiallyDecayingReservoir}.
     *
     * @param size  the number of samples to keep in the sampling reservoir
     * @param alpha the exponential decay factor; the higher this is, the more biased the reservoir
     *              will be towards newer values
     */
    public ExponentiallyDecayingReservoir(int size, double alpha) {
        this(size, alpha, Clock.defaultClock());
    }

    /**
     * Creates a new {@link ExponentiallyDecayingReservoir}.
     *
     * @param size  the number of samples to keep in the sampling reservoir
     * @param alpha the exponential decay factor; the higher this is, the more biased the reservoir
     *              will be towards newer values
<<<<<<< HEAD
     * @param clock the clock used to timestamp samples and track rescaling
=======
     * @param clock the {@link Clock} to use
>>>>>>> 65faea8a
     */
    public ExponentiallyDecayingReservoir(int size, double alpha, Clock clock) {
        this.values = new ConcurrentSkipListMap<Double, WeightedSample>();
        this.lock = new ReentrantReadWriteLock();
        this.alpha = alpha;
        this.size = size;
        this.clock = clock;
        this.count = new AtomicLong(0);
        this.startTime = currentTimeInSeconds();
        this.nextScaleTime = new AtomicLong(clock.getTick() + RESCALE_THRESHOLD);
    }

    @Override
    public int size() {
        return (int) min(size, count.get());
    }

    @Override
    public void update(long value) {
        update(value, currentTimeInSeconds());
    }

    /**
     * Adds an old value with a fixed timestamp to the reservoir.
     *
     * @param value     the value to be added
     * @param timestamp the epoch timestamp of {@code value} in seconds
     */
    public void update(long value, long timestamp) {
        rescaleIfNeeded();
        lockForRegularUsage();
        try {
            final double itemWeight = weight(timestamp - startTime);
            final WeightedSample sample = new WeightedSample(value, itemWeight);
            final double priority = itemWeight / ThreadLocalRandom.current().nextDouble();
            
            final long newCount = count.incrementAndGet();
            if (newCount <= size) {
                values.put(priority, sample);
            } else {
                Double first = values.firstKey();
                if (first < priority && values.putIfAbsent(priority, sample) == null) {
                    // ensure we always remove an item
                    while (values.remove(first) == null) {
                        first = values.firstKey();
                    }
                }
            }
        } finally {
            unlockForRegularUsage();
        }
    }

    private void rescaleIfNeeded() {
        final long now = clock.getTick();
        final long next = nextScaleTime.get();
        if (now >= next) {
            rescale(now, next);
        }
    }

    @Override
    public Snapshot getSnapshot() {
        lockForRegularUsage();
        try {
            return new WeightedSnapshot(values.values());
        } finally {
            unlockForRegularUsage();
        }
    }

    private long currentTimeInSeconds() {
        return TimeUnit.MILLISECONDS.toSeconds(clock.getTime());
    }

    private double weight(long t) {
        return exp(alpha * t);
    }

    /* "A common feature of the above techniques—indeed, the key technique that
     * allows us to track the decayed weights efficiently—is that they maintain
     * counts and other quantities based on g(ti − L), and only scale by g(t − L)
     * at query time. But while g(ti −L)/g(t−L) is guaranteed to lie between zero
     * and one, the intermediate values of g(ti − L) could become very large. For
     * polynomial functions, these values should not grow too large, and should be
     * effectively represented in practice by floating point values without loss of
     * precision. For exponential functions, these values could grow quite large as
     * new values of (ti − L) become large, and potentially exceed the capacity of
     * common floating point types. However, since the values stored by the
     * algorithms are linear combinations of g values (scaled sums), they can be
     * rescaled relative to a new landmark. That is, by the analysis of exponential
     * decay in Section III-A, the choice of L does not affect the final result. We
     * can therefore multiply each value based on L by a factor of exp(−α(L′ − L)),
     * and obtain the correct value as if we had instead computed relative to a new
     * landmark L′ (and then use this new L′ at query time). This can be done with
     * a linear pass over whatever data structure is being used."
     */
    private void rescale(long now, long next) {
        if (nextScaleTime.compareAndSet(next, now + RESCALE_THRESHOLD)) {
            lockForRescale();
            try {
                final long oldStartTime = startTime;
                this.startTime = currentTimeInSeconds();
                final double scalingFactor = exp(-alpha * (startTime - oldStartTime));

                final ArrayList<Double> keys = new ArrayList<Double>(values.keySet());
                for (Double key : keys) {
                    final WeightedSample sample = values.remove(key);
                    final WeightedSample newSample = new WeightedSample(sample.value, sample.weight * scalingFactor);
                    values.put(key * scalingFactor, newSample);
                }

                // make sure the counter is in sync with the number of stored samples.
                count.set(values.size());
            } finally {
                unlockForRescale();
            }
        }
    }

    private void unlockForRescale() {
        lock.writeLock().unlock();
    }

    private void lockForRescale() {
        lock.writeLock().lock();
    }

    private void lockForRegularUsage() {
        lock.readLock().lock();
    }

    private void unlockForRegularUsage() {
        lock.readLock().unlock();
    }
}<|MERGE_RESOLUTION|>--- conflicted
+++ resolved
@@ -60,11 +60,7 @@
      * @param size  the number of samples to keep in the sampling reservoir
      * @param alpha the exponential decay factor; the higher this is, the more biased the reservoir
      *              will be towards newer values
-<<<<<<< HEAD
      * @param clock the clock used to timestamp samples and track rescaling
-=======
-     * @param clock the {@link Clock} to use
->>>>>>> 65faea8a
      */
     public ExponentiallyDecayingReservoir(int size, double alpha, Clock clock) {
         this.values = new ConcurrentSkipListMap<Double, WeightedSample>();
